--- conflicted
+++ resolved
@@ -9,11 +9,7 @@
 import { useForm } from 'react-hook-form';
 import { toast } from 'react-toastify';
 import { z } from 'zod';
-<<<<<<< HEAD
 import { useTranslations } from 'next-intl';
-=======
-import { useTranslations } from 'use-intl';
->>>>>>> 31625c10
 
 const tenantFormSchema = z.object({
   name: z.string().min(1, 'properties.tenant.form.validation.nameRequired'),
@@ -92,11 +88,7 @@
       setIsSubmitting(true);
 
       if (!room) {
-<<<<<<< HEAD
         toast.error(t('rooms.tenants.new.form.roomError'));
-=======
-        toast.error(t('properties.tenant.form.toast.roomNotFound'));
->>>>>>> 31625c10
         return;
       }
 
@@ -107,11 +99,7 @@
         rentAmount: room.price,
       });
 
-<<<<<<< HEAD
       toast.success(t('rooms.tenants.new.form.success'));
-=======
-      toast.success(t('properties.tenant.form.toast.success'));
->>>>>>> 31625c10
       if (onSuccess) {
         onSuccess();
       } else {
@@ -119,11 +107,7 @@
       }
     } catch (error) {
       console.error('Failed to save tenant:', error);
-<<<<<<< HEAD
       toast.error(t('rooms.tenants.new.form.error'));
-=======
-      toast.error(t('properties.tenant.form.toast.error'));
->>>>>>> 31625c10
     } finally {
       setIsSubmitting(false);
     }
@@ -134,11 +118,7 @@
       <div className="grid grid-cols-1 gap-6 md:grid-cols-2">
         <div>
           <label htmlFor="name" className="block text-sm font-medium text-foreground">
-<<<<<<< HEAD
             {t('rooms.tenants.new.form.name')}
-=======
-            {t('properties.tenant.form.name')}
->>>>>>> 31625c10
           </label>
           <input
             type="text"
@@ -146,20 +126,12 @@
             {...register('name')}
             className="mt-1 block w-full rounded-lg border border-input bg-background px-4 py-2.5 text-foreground shadow-sm transition-colors placeholder:text-muted-foreground hover:border-primary/50 focus:border-primary focus:outline-none focus:ring-2 focus:ring-primary/50"
           />
-<<<<<<< HEAD
           {errors.name && <p className="mt-1 text-sm text-destructive">{t('rooms.tenants.new.form.validation.name')}</p>}
-=======
-          {errors.name && <p className="mt-1 text-sm text-destructive">{t(errors.name.message!)}</p>}
->>>>>>> 31625c10
         </div>
 
         <div>
           <label htmlFor="email" className="block text-sm font-medium text-foreground">
-<<<<<<< HEAD
             {t('rooms.tenants.new.form.email')}
-=======
-            {t('properties.tenant.form.email')}
->>>>>>> 31625c10
           </label>
           <input
             type="email"
@@ -167,20 +139,12 @@
             {...register('email')}
             className="mt-1 block w-full rounded-lg border border-input bg-background px-4 py-2.5 text-foreground shadow-sm transition-colors placeholder:text-muted-foreground hover:border-primary/50 focus:border-primary focus:outline-none focus:ring-2 focus:ring-primary/50"
           />
-<<<<<<< HEAD
           {errors.email && <p className="mt-1 text-sm text-destructive">{t('rooms.tenants.new.form.validation.email')}</p>}
-=======
-          {errors.email && <p className="mt-1 text-sm text-destructive">{t(errors.email.message!)}</p>}
->>>>>>> 31625c10
         </div>
 
         <div>
           <label htmlFor="phone" className="block text-sm font-medium text-foreground">
-<<<<<<< HEAD
             {t('rooms.tenants.new.form.phone')}
-=======
-            {t('properties.tenant.form.phone')}
->>>>>>> 31625c10
           </label>
           <div className="relative mt-1 flex w-full items-center gap-2">
             <div className="relative" ref={countryDropdownRef}>
@@ -224,26 +188,15 @@
                 setPhoneNumber(value);
               }}
               className="h-[42px] flex-1 rounded-lg border border-input bg-background px-3 text-foreground shadow-sm transition-colors hover:bg-accent/50 focus:outline-none focus:ring-2 focus:ring-ring"
-<<<<<<< HEAD
               placeholder={t('rooms.tenants.new.form.phoneNumber')}
             />
           </div>
           {errors.phone && <p className="mt-1 text-sm text-destructive">{t('rooms.tenants.new.form.validation.phone')}</p>}
-=======
-              placeholder={t('properties.tenant.form.phonePlaceholder')}
-            />
-          </div>
-          {errors.phone && <p className="mt-1 text-sm text-destructive">{t(errors.phone.message!)}</p>}
->>>>>>> 31625c10
         </div>
 
         <div>
           <label htmlFor="ktpNumber" className="block text-sm font-medium text-foreground">
-<<<<<<< HEAD
             {t('rooms.tenants.new.form.ktpNumber')}
-=======
-            {t('properties.tenant.form.ktpNumber')}
->>>>>>> 31625c10
           </label>
           <input
             type="text"
@@ -259,11 +212,7 @@
         {room && (
           <div>
             <label className="block text-sm font-medium text-foreground">
-<<<<<<< HEAD
               {t('rooms.tenants.new.form.rentAmount')}
-=======
-              {t('properties.tenant.form.rentAmount')}
->>>>>>> 31625c10
             </label>
             <p className="mt-2 text-lg font-medium text-primary">
               {t('properties.tenant.form.price', { price: room.price.toLocaleString() })}
@@ -273,11 +222,7 @@
 
         <div>
           <label htmlFor="depositAmount" className="block text-sm font-medium text-foreground">
-<<<<<<< HEAD
             {t('rooms.tenants.new.form.depositAmount')}
-=======
-            {t('properties.tenant.form.depositAmount')}
->>>>>>> 31625c10
           </label>
           <input
             type="number"
@@ -286,21 +231,13 @@
             className="mt-1 block w-full rounded-lg border border-input bg-background px-4 py-2.5 text-foreground shadow-sm transition-colors placeholder:text-muted-foreground hover:border-primary/50 focus:border-primary focus:outline-none focus:ring-2 focus:ring-primary/50"
           />
           {errors.depositAmount && (
-<<<<<<< HEAD
             <p className="mt-1 text-sm text-destructive">{t('rooms.tenants.new.form.validation.depositAmount')}</p>
-=======
-            <p className="mt-1 text-sm text-destructive">{t(errors.depositAmount.message!)}</p>
->>>>>>> 31625c10
           )}
         </div>
 
         <div>
           <label htmlFor="startDate" className="block text-sm font-medium text-foreground">
-<<<<<<< HEAD
             {t('rooms.tenants.new.form.startDate')}
-=======
-            {t('properties.tenant.form.startDate')}
->>>>>>> 31625c10
           </label>
           <input
             type="date"
@@ -309,21 +246,13 @@
             className="mt-1 block w-full rounded-lg border border-input bg-background px-4 py-2.5 text-foreground shadow-sm transition-colors placeholder:text-muted-foreground hover:border-primary/50 focus:border-primary focus:outline-none focus:ring-2 focus:ring-primary/50"
           />
           {errors.startDate && (
-<<<<<<< HEAD
             <p className="mt-1 text-sm text-destructive">{t('rooms.tenants.new.form.validation.startDate')}</p>
-=======
-            <p className="mt-1 text-sm text-destructive">{t(errors.startDate.message!)}</p>
->>>>>>> 31625c10
           )}
         </div>
 
         <div>
           <label htmlFor="endDate" className="block text-sm font-medium text-foreground">
-<<<<<<< HEAD
             {t('rooms.tenants.new.form.endDate')}
-=======
-            {t('properties.tenant.form.endDate')}
->>>>>>> 31625c10
           </label>
           <input
             type="date"
@@ -332,16 +261,11 @@
             className="mt-1 block w-full rounded-lg border border-input bg-background px-4 py-2.5 text-foreground shadow-sm transition-colors placeholder:text-muted-foreground hover:border-primary/50 focus:border-primary focus:outline-none focus:ring-2 focus:ring-primary/50"
           />
           {errors.endDate && (
-<<<<<<< HEAD
             <p className="mt-1 text-sm text-destructive">{t('rooms.tenants.new.form.validation.endDate')}</p>
-=======
-            <p className="mt-1 text-sm text-destructive">{t(errors.endDate.message!)}</p>
->>>>>>> 31625c10
           )}
         </div>
       </div>
 
-<<<<<<< HEAD
       <div>
         <button
           type="submit"
@@ -351,15 +275,6 @@
           {isSubmitting ? t('rooms.tenants.new.form.submit.loading') : t('rooms.tenants.new.form.submit.create')}
         </button>
       </div>
-=======
-      <button
-        type="submit"
-        disabled={isSubmitting}
-        className="w-full rounded-md bg-primary px-4 py-2 text-primary-foreground shadow transition-colors hover:bg-primary/90 focus:outline-none focus:ring-2 focus:ring-primary focus:ring-offset-2 disabled:cursor-not-allowed disabled:opacity-50"
-      >
-        {isSubmitting ? t('properties.tenant.form.submitting') : t('properties.tenant.form.submit')}
-      </button>
->>>>>>> 31625c10
     </form>
   );
 }